// Import required libraries for Excel manipulation and file system operations
import * as XLSX from 'xlsx';
import fs from 'fs';

// Configuration: Define the fields to include in the report using dot notation for nested fields
// This array controls which data points will be extracted from the JSON and appear as columns in Excel
const FIELDS = [
  'incidentId','type', 'time', 'status','location.road', 'location.direction', 'location.landmark',
   
  'details.vehiclesInvolved.type',
  'details.vehiclesInvolved.plateNumber.serial',
  'details.vehiclesInvolved.plateNumber.region',
  'details.vehiclesInvolved.severity',
  'details.casualties', 'details.lanesBlocked',
  'advisories.type', 'advisories.message',
  'responders.agency', 'responders.arrivalTime',
  'responders.personnel.name', 'responders.personnel.role',
];

/**
 * Flattens a nested object with arrays into multiple rows and deduplicates values within each parent group
 * This is the core function that handles complex nested JSON structures with arrays
 * @param {Object} obj - The object to flatten
 * @param {Array} fields - Field names to extract (supports dot notation)
 * @param {string} parentKey - Key used to group related rows (e.g., 'incidentId')
 * @returns {Array} Array of flattened row objects
 */
function flattenAndDedup(obj, fields, parentKey) {
<<<<<<< HEAD
  let ownerSeen = new Map(); // Map to track seen values per owner object
  
  function getOwnerKey(o, field) {    // Create a unique key for the owner object based on the field path
    const parts = field.split('.');
    
    // For nested fields, we need to identify the parent object
    if (parts.length > 1) {
      // Special handling for personnel fields - they should inherit responder context AND personnel identity
      if (field.startsWith('responders.personnel.')) {
        // Find the parent responder's identifying fields AND the personnel's identity
        const responderFields = ['responders.agency', 'responders.arrivalTime'];
        const responderContext = {};
        
        for (const responderField of responderFields) {
          const fieldParts = responderField.split('.');
          let val = o;
          for (const part of fieldParts) {
            val = val && val[part];
          }
          if (val !== undefined) {
            responderContext[responderField] = val;
          }
        }
        
        // Also include personnel name to make each personnel unique
        const personnelName = o.responders && o.responders.personnel && o.responders.personnel.name;
        if (personnelName) {
          responderContext['personnel.name'] = personnelName;
        }
        
        return `responders_personnel_${JSON.stringify(responderContext)}`;
      }
      
      // For parent-level fields (like responders.agency), create unique owner per parent instance
      if (parts.length === 2 && parts[0] === 'responders') {
        // For responder-level fields, use the actual responder values to create unique key
        const responderFields = ['responders.agency', 'responders.arrivalTime'];
        const responderContext = {};
        
        for (const responderField of responderFields) {
          const fieldParts = responderField.split('.');
          let val = o;
          for (const part of fieldParts) {
            val = val && val[part];
          }
          if (val !== undefined) {
            responderContext[responderField] = val;
          }
        }
        
        return `responders_${JSON.stringify(responderContext)}`;
      }
      
      // General case for other nested fields
      return `${parts.slice(0, -1).join('.')}_general`;
    }
    
    // For top-level fields, use the incident as owner
    return 'root';
  }
  function recurse(o, parent = {}, parentValue = null, depth = 0, processedResponders = false) {
=======
  // Track seen values for deduplication within each parent group
  let seen = {};
  
  /**
   * Recursive function to process nested objects and arrays
   * @param {Object} o - Current object being processed
   * @param {Object} parent - Parent object data to inherit
   * @param {*} parentValue - Value of the parent key for grouping
   * @returns {Array} Array of row objects
   */
  function recurse(o, parent = {}, parentValue = null) {
    // Initialize deduplication tracking when starting a new parent group
>>>>>>> 619a2e6a
    if (parentValue === null && o[parentKey]) {
      ownerSeen.clear(); // Reset for each parent group
      parentValue = o[parentKey];
    }
<<<<<<< HEAD

    // Special handling for responders array to ensure proper personnel association
    // Only process responders once per incident, not for each array context
    if (o.responders && Array.isArray(o.responders) && depth === 0 && !processedResponders) {
      let allRows = [];
      
      // Process each responder independently
      for (const responder of o.responders) {
        const responderObj = { ...o, responders: responder };
        
        // If responder has personnel, process each personnel
        if (responder.personnel && Array.isArray(responder.personnel)) {
          for (const person of responder.personnel) {
            const personnelObj = {
              ...responderObj,
              responders: {
                ...responder,
                personnel: person
              }
            };
            allRows.push(...recurse(personnelObj, parent, parentValue, depth + 1, true));
          }
        } else {
          // No personnel, just process responder
          allRows.push(...recurse(responderObj, parent, parentValue, depth + 1, true));
        }
      }
      
      // Also process other arrays in the same context
      const objWithoutResponders = { ...o };
      delete objWithoutResponders.responders;
      allRows.push(...recurse(objWithoutResponders, parent, parentValue, depth, true));
      
      return allRows;
    }

    // Find first non-responder array in fields
=======
    
    // MAIN ALGORITHM: Find and expand the first array encountered in the field paths
>>>>>>> 619a2e6a
    for (const field of fields) {
      if (field.startsWith('responders.') && (depth === 0 || processedResponders)) continue; // Skip responder fields when already processed
      
      const parts = field.split('.');
      let ref = o, arrIdx = -1;
      
      // Navigate through the object path to find arrays
      for (let j = 0; j < parts.length; j++) {
        if (Array.isArray(ref)) { 
          arrIdx = j; 
          break; 
        }
        ref = ref ? ref[parts[j]] : undefined;
      }
      
      // ARRAY EXPANSION: If an array is found, create multiple rows (one per array item)
      if (Array.isArray(ref)) {
        return ref.flatMap(item => {
<<<<<<< HEAD
          let newObj = { ...o }; // Create a clean copy
          let target = newObj;
          
          // Navigate to the parent of the array and replace it with the item
          for (let k = 0; k < arrIdx - 1; k++) {
            if (!target[parts[k]]) target[parts[k]] = {};
            target = target[parts[k]];
          }
          
          if (arrIdx > 0) {
            target[parts[arrIdx - 1]] = item;
          } else {
            newObj = item;
          }
          
          return recurse(newObj, parent, parentValue, depth + 1, processedResponders);
        });
      }
    }

    // No arrays left, output a row with owner-based deduplication
=======
          // Create a new object with the array item substituted
          let newObj = o, target = newObj;
          for (let k = 0; k < arrIdx - 1; k++) target = target[parts[k]];
          if (arrIdx > 0) target[parts[arrIdx - 1]] = item; else newObj = item;
          // Recursively process the new object
          return recurse(newObj, parent, parentValue);
        });
      }
    }    // ROW GENERATION: No more arrays found, create a single row with deduplication
>>>>>>> 619a2e6a
    const row = { ...parent };
    for (const field of fields) {
      // Extract value using dot notation path traversal
      const parts = field.split('.');
      let value = o;
      for (const part of parts) value = value && value[part];
      
      // Handle array values by joining them into a comma-separated string
      if (Array.isArray(value)) value = value.join(', ');
      
<<<<<<< HEAD
      if (value) {
        const ownerKey = getOwnerKey(o, field);
        const fieldKey = `${ownerKey}_${field}`;
        
        if (!ownerSeen.has(fieldKey)) {
          ownerSeen.set(fieldKey, new Set());
        }
          const seenValues = ownerSeen.get(fieldKey);
        
        // Special handling for responder fields - show only once per responder
        if (field === 'responders.agency' || field === 'responders.arrivalTime') {
          const shouldShow = !seenValues.has(value);
          row[field] = shouldShow ? value : '';
          if (shouldShow) seenValues.add(value);
        }
        // For personnel fields, always show (they're unique per personnel due to owner key)
        else if (field.startsWith('responders.personnel.')) {
          const shouldShow = !seenValues.has(value);
          row[field] = shouldShow ? value : '';
          if (shouldShow) {
            seenValues.add(value);
            // When showing personnel, ensure responder context is available in this row
            const responderFields = ['responders.agency', 'responders.arrivalTime'];
            for (const responderField of responderFields) {
              const fieldParts = responderField.split('.');
              let responderValue = o;
              for (const part of fieldParts) responderValue = responderValue && responderValue[part];
              if (responderValue && !row[responderField]) {
                row[responderField] = responderValue;
              }
            }
          }
        }
        // For all other fields, apply normal deduplication
        else {
          const shouldShow = !seenValues.has(value);
          row[field] = shouldShow ? value : '';
          if (shouldShow) seenValues.add(value);
        }
      } else {
        row[field] = value ?? '';
      }
    }
    return [row];
  }
  
  return recurse(obj);
}

// Consolidates personnel from the same responder into single rows
function consolidateResponderPersonnel(rows, fields) {
  const responderGroups = new Map();
  const consolidatedRows = [];
  const usedRows = new Set();
  
  // Group rows by responder signature
  for (let i = 0; i < rows.length; i++) {
    const row = rows[i];
    const responderSig = `${row['responders.agency'] || ''}_${row['responders.arrivalTime'] || ''}`;
    
    if (responderSig && responderSig !== '_' && row['responders.personnel.name']) {
      if (!responderGroups.has(responderSig)) {
        responderGroups.set(responderSig, []);
      }
      responderGroups.get(responderSig).push({ index: i, row });
    }
  }
  
  // Process each responder group
  for (const [responderSig, rowGroup] of responderGroups.entries()) {
    if (rowGroup.length <= 1) continue; // Only consolidate if multiple personnel
    
    // Create consolidated row with all personnel from this responder
    const baseRow = { ...rowGroup[0].row };
    const personnelNames = [];
    const personnelRoles = [];
    
    for (const { row } of rowGroup) {
      if (row['responders.personnel.name']) {
        personnelNames.push(row['responders.personnel.name']);
      }
      if (row['responders.personnel.role']) {
        personnelRoles.push(row['responders.personnel.role']);
      }
      usedRows.add(rowGroup.find(g => g.row === row)?.index);
    }
      // Combine personnel data
    if (personnelNames.length > 0) {
      baseRow['responders.personnel.name'] = personnelNames.join(', ');
    }
    if (personnelRoles.length > 0) {
      // Remove duplicate roles
      const uniqueRoles = [...new Set(personnelRoles)];
      baseRow['responders.personnel.role'] = uniqueRoles.join(', ');
    }
    
    consolidatedRows.push(baseRow);
    
    // Mark all rows in this group as used
    for (const { index } of rowGroup) {
      usedRows.add(index);
    }
  }
  
  // Add all non-consolidated rows
  for (let i = 0; i < rows.length; i++) {
    if (!usedRows.has(i)) {
      consolidatedRows.push(rows[i]);
    }
  }
  
  return consolidatedRows;
}
=======
      // DEDUPLICATION LOGIC: Track seen values per field within each parent group
      if (!seen[field]) seen[field] = new Set();
      // Set empty string if value was already seen, otherwise use the value
      row[field] = value && seen[field].has(value) ? '' : (value ?? '');
      // Add value to seen set if it's not empty
      if (value && !seen[field].has(value)) seen[field].add(value);
    }
    return [row];
  }
  // Start the recursive processing
  return recurse(obj);
}

/**
 * Merges compatible rows within each parent group to reduce redundancy
 * Combines rows that don't have overlapping data in the same fields
 * @param {Array} rows - Array of row objects to merge
 * @param {Array} fields - Field names to consider for merging
 * @param {string} parentKey - Key used to group rows for merging
 * @returns {Array} Array of merged row objects
 */
>>>>>>> 619a2e6a
function mergeRowsByParent(rows, fields, parentKey) {
  // GROUP ROWS: Organize rows by their parent key value
  const grouped = rows.reduce((acc, row) => {
    const key = row[parentKey] || '__NO_PARENT__';
    (acc[key] = acc[key] || []).push(row);
    return acc;
  }, {});
  
<<<<<<< HEAD
  return Object.values(grouped).flatMap(groupRows => {
    const used = Array(groupRows.length).fill(false);
    const merged = [];
    
    // Helper function to get parent object context for a field
    function getParentContext(row, field) {
      const parts = field.split('.');
      const context = {};
      
      // For nested fields, extract parent object identifiers
      if (parts.length > 1) {
        const parentPath = parts.slice(0, -1).join('.');
        
        // Get all fields that belong to the same parent object
        const siblingFields = fields.filter(f => f.startsWith(parentPath + '.'));
        
        // Create a signature for this parent object based on its field values
        for (const siblingField of siblingFields) {
          const value = row[siblingField];
          if (value) {
            context[siblingField] = value;
          }
        }
      }
      
      return JSON.stringify(context);
    }
      // Helper function to check if two rows have conflicting parent contexts
    function hasConflictingParentContext(row1, row2, field) {
      const parts = field.split('.');
      if (parts.length <= 1) return false; // Top-level fields don't have parent conflicts
      
      // For responder personnel fields, we need to check responder-level compatibility
      if (field.startsWith('responders.personnel.')) {
        // Check if either row has responder agency/arrival time that conflicts
        const agencies = [row1['responders.agency'], row2['responders.agency']].filter(x => x);
        const arrivalTimes = [row1['responders.arrivalTime'], row2['responders.arrivalTime']].filter(x => x);
        
        // If both have agency values but they're different, conflict
        if (agencies.length === 2 && agencies[0] !== agencies[1]) {
          return true;
        }
        
        // If both have arrival times but they're different, conflict
        if (arrivalTimes.length === 2 && arrivalTimes[0] !== arrivalTimes[1]) {
          return true;
        }
        
        // If one row has responder context and the other doesn't, we need to be careful
        // Don't merge personnel from different responder contexts
        const row1HasResponderContext = row1['responders.agency'] || row1['responders.arrivalTime'];
        const row2HasResponderContext = row2['responders.agency'] || row2['responders.arrivalTime'];
        
        if (row1HasResponderContext && row2HasResponderContext) {
          // Both have some responder context, check if they're compatible
          if (row1['responders.agency'] && row2['responders.agency'] && 
              row1['responders.agency'] !== row2['responders.agency']) {
            return true;
          }
          if (row1['responders.arrivalTime'] && row2['responders.arrivalTime'] && 
              row1['responders.arrivalTime'] !== row2['responders.arrivalTime']) {
            return true;
          }
        } else if (row1HasResponderContext || row2HasResponderContext) {
          // Only one has responder context - don't merge different responder personnel
          return true;
        }
      }
      
      // General parent context check for other fields
      const parentPath = parts.slice(0, -1).join('.');
      const siblingFields = fields.filter(f => f.startsWith(parentPath + '.'));
      
      // Check if both rows have values for sibling fields with different values
      for (const siblingField of siblingFields) {
        const value1 = row1[siblingField];
        const value2 = row2[siblingField];
        
        // If both have values but they're different, there's a conflict
        if (value1 && value2 && value1 !== value2) {
          return true;
        }
      }
      
      return false;
    }    // Sort rows to prioritize merging personnel from same responder
    groupRows.sort((a, b) => {
      // First priority: rows with more non-empty fields
      const aCount = fields.filter(f => a[f]).length;
      const bCount = fields.filter(f => b[f]).length;
      if (aCount !== bCount) return bCount - aCount;
      
      // Second priority: group personnel from same responder together
      const aResponder = `${a['responders.agency'] || ''}_${a['responders.arrivalTime'] || ''}`;
      const bResponder = `${b['responders.agency'] || ''}_${b['responders.arrivalTime'] || ''}`;
      return aResponder.localeCompare(bResponder);
    });// Helper function to check if a row is primarily personnel-focused
    function isPersonnelRow(row) {
      const personnelFields = fields.filter(f => f.startsWith('responders.personnel.'));
      const nonPersonnelFields = fields.filter(f => !f.startsWith('responders.personnel.') && !f.startsWith('responders.agency') && !f.startsWith('responders.arrivalTime'));
      
      const personnelCount = personnelFields.filter(f => row[f]).length;
      const nonPersonnelCount = nonPersonnelFields.filter(f => row[f]).length;
      
      // A row is personnel-focused if it has personnel data but little other data
      return personnelCount > 0 && nonPersonnelCount <= 3; // Allow some basic incident fields
    }
      // Helper function to check if two rows can be merged based on responder context
    function canMergeResponderRows(row1, row2) {
      // Check if they have compatible responder context
      const responderFields = ['responders.agency', 'responders.arrivalTime'];
      
      // If both rows have responder context, it must match
      for (const field of responderFields) {
        const val1 = row1[field];
        const val2 = row2[field];
        
        if (val1 && val2 && val1 !== val2) {
          return false; // Conflicting responder context
        }
      }
      
      // If both rows have personnel, they must be different people
      if (row1['responders.personnel.name'] && row2['responders.personnel.name']) {
        if (row1['responders.personnel.name'] === row2['responders.personnel.name']) {
          return false; // Same person, don't merge (would create duplicate)
        }
      }
      
      // Special case: if one row has personnel and the other doesn't, but they share responder context,
      // we can merge them into a single row showing the responder info once
      return true;
    }
    
    // Helper function to get responder context signature
    function getResponderSignature(row) {
      return `${row['responders.agency'] || ''}_${row['responders.arrivalTime'] || ''}`;
    }
    
    // Helper function to check if two personnel rows are duplicates
    function arePersonnelDuplicates(row1, row2) {
      if (!isPersonnelRow(row1) || !isPersonnelRow(row2)) return false;
      
      // Check if they have the same personnel and responder context
      const personnelFields = ['responders.personnel.name', 'responders.personnel.role'];
      const responderFields = ['responders.agency', 'responders.arrivalTime'];
      
      for (const field of [...personnelFields, ...responderFields]) {
        if (row1[field] !== row2[field]) return false;
      }
      
      return true;
    }    for (let i = 0; i < groupRows.length; i++) {
      if (used[i]) continue;
      
      let row = { ...groupRows[i] };
      used[i] = true;
      
      // Check if this is a personnel row that might be a duplicate
      if (isPersonnelRow(row)) {
        // Look for exact duplicates and mark them as used
        for (let k = i + 1; k < groupRows.length; k++) {
          if (used[k]) continue;
          if (arePersonnelDuplicates(row, groupRows[k])) {
            used[k] = true; // Mark duplicate as used
          }
        }
      }
      
      // Get the responder signature for this row
      const currentResponderSig = getResponderSignature(row);
      
      // Try to merge with other rows, prioritizing same responder context
      const candidates = [];
      for (let j = i + 1; j < groupRows.length; j++) {
        if (used[j]) continue;
        
        const candidateRow = groupRows[j];
        const candidateResponderSig = getResponderSignature(candidateRow);
        
        // Priority 1: Same responder context (higher priority)
        const sameResponder = currentResponderSig && candidateResponderSig && 
                              currentResponderSig === candidateResponderSig;
        
        candidates.push({
          index: j,
          row: candidateRow,
          priority: sameResponder ? 1 : 2
        });
      }
      
      // Sort candidates by priority (same responder first)
      candidates.sort((a, b) => a.priority - b.priority);
      
      // Try to merge with candidates in priority order
      for (const candidate of candidates) {
        if (used[candidate.index]) continue;
        
        const candidateRow = candidate.row;
        let canMerge = true;
        const potentialAdditions = [];
        
        // Check each field to see if we can safely merge
        for (const field of fields) {
          const candidateValue = candidateRow[field];
          if (!candidateValue) continue;
          
          // If current row already has this field
          if (row[field]) {
            // Only allow if values are identical (no conflict)
            if (row[field] !== candidateValue) {
              canMerge = false;
              break;
            }
          } else {
            // Special check for responder-related merging
            if (field.startsWith('responders.') && !canMergeResponderRows(row, candidateRow)) {
              canMerge = false;
              break;
            }
            
            // Check for parent context conflicts
            if (hasConflictingParentContext(row, candidateRow, field)) {
              canMerge = false;
              break;
            }
              // Special handling: if both rows have personnel from same responder,
            // create a consolidated personnel field
            if (field.startsWith('responders.personnel.') && 
                getResponderSignature(row) === getResponderSignature(candidateRow) &&
                getResponderSignature(row) && 
                row['responders.personnel.name'] && candidateRow['responders.personnel.name'] &&
                row['responders.personnel.name'] !== candidateRow['responders.personnel.name']) {
              
              // Merge personnel from same responder into a combined field
              if (field === 'responders.personnel.name') {
                potentialAdditions.push({ 
                  field, 
                  value: `${row[field]}, ${candidateValue}` 
                });
              } else if (field === 'responders.personnel.role') {
                potentialAdditions.push({ 
                  field, 
                  value: `${row[field]}, ${candidateValue}` 
                });
              }
              continue;
            }
            
            potentialAdditions.push({ field, value: candidateValue });
          }
        }
        
        // Only merge if no conflicts and we have something to add
        if (canMerge && potentialAdditions.length > 0) {
          for (const addition of potentialAdditions) {
            row[addition.field] = addition.value;
          }
          used[candidate.index] = true;
=======
  // MERGE LOGIC: Process each group independently
  return Object.values(grouped).flatMap(groupRows => {
    // Track which rows have been merged to avoid duplicates
    const used = Array(groupRows.length).fill(false), merged = [];
    
    // For each unused row, try to merge it with compatible rows
    for (let i = 0; i < groupRows.length; i++) {
      if (used[i]) continue;
      
      // Start with the current row as base
      let row = { ...groupRows[i] }; 
      used[i] = true;
      
      // COMPATIBILITY CHECK: Find rows that can be merged (no field conflicts)
      for (let j = i + 1; j < groupRows.length; j++) {
        if (used[j]) continue;
        
        // Check if rows are compatible (no overlapping non-empty fields)
        if (fields.every(f => !row[f] || !groupRows[j][f])) {
          // MERGE OPERATION: Copy non-empty fields from compatible row
          for (const f of fields) if (!row[f]) row[f] = groupRows[j][f];
          used[j] = true;
>>>>>>> 619a2e6a
        }
      }
      
      merged.push(row);
    }
    
    return merged;
  });
}

// MAIN EXECUTION FLOW: Process input data and generate Excel output

// STEP 1: Read and parse input JSON data
const inputData = JSON.parse(fs.readFileSync('input.json', 'utf8'));

<<<<<<< HEAD
// Process each incident and track stats
let totalRowsBeforeMerge = 0;
let allRows = [];

for (const item of inputData) {
  console.log(`\n=== Processing Incident ${item.incidentId} ===`);
  const flattenedRows = flattenAndDedup(item, FIELDS, 'incidentId');
  totalRowsBeforeMerge += flattenedRows.length;
  
  console.log(`Flattened rows for ${item.incidentId}:`);
  flattenedRows.forEach((row, idx) => {
    const nonEmptyFields = FIELDS.filter(f => row[f]).map(f => `${f}:${row[f]}`);
    console.log(`  Row ${idx + 1}: ${nonEmptyFields.join(', ')}`);
  });
  // First consolidate personnel from same responder
  const consolidatedRows = consolidateResponderPersonnel(flattenedRows, FIELDS);
  
  const mergedRows = mergeRowsByParent(consolidatedRows, FIELDS, 'incidentId');
  
  // Filter out completely empty rows
  const filteredRows = mergedRows.filter(row => 
    FIELDS.some(field => row[field] && row[field].toString().trim() !== '')
  );
  
  allRows.push(...filteredRows);
  
  console.log(`Merged rows for ${item.incidentId}:`);
  filteredRows.forEach((row, idx) => {
    const nonEmptyFields = FIELDS.filter(f => row[f]).map(f => `${f}:${row[f]}`);
    console.log(`  Merged Row ${idx + 1}: ${nonEmptyFields.join(', ')}`);
  });
  
  console.log(`${item.incidentId}: ${flattenedRows.length} rows before merge, ${filteredRows.length} rows after merge`);
}

console.log(`\nTotal: ${totalRowsBeforeMerge} rows before merge, ${allRows.length} rows after merge`);
console.log(`Merge efficiency: ${((totalRowsBeforeMerge - allRows.length) / totalRowsBeforeMerge * 100).toFixed(1)}% reduction`);

const rows = [FIELDS, ...allRows.map(row => FIELDS.map(f => row[f] ?? ''))];
const worksheet = XLSX.utils.aoa_to_sheet(rows);
const workbook = XLSX.utils.book_new();
XLSX.utils.book_append_sheet(workbook, worksheet, 'Report');
=======
// STEP 2: Process each item in the input data through the complete pipeline
// - Flatten nested structures and handle arrays
// - Deduplicate values within parent groups  
// - Merge compatible rows to reduce redundancy
let allRows = inputData.flatMap(item => 
  mergeRowsByParent(
    flattenAndDedup(item, FIELDS, 'incidentId'), 
    FIELDS, 
    'incidentId'
  )
);

// STEP 3: Prepare data for Excel export
// Create 2D array with headers as first row, followed by data rows
const rows = [
  FIELDS, // Header row
  ...allRows.map(row => FIELDS.map(f => row[f] ?? '')) // Data rows mapped to field order
];

// STEP 4: Generate Excel file using XLSX library
const worksheet = XLSX.utils.aoa_to_sheet(rows); // Convert array of arrays to worksheet
const workbook = XLSX.utils.book_new(); // Create new workbook
XLSX.utils.book_append_sheet(workbook, worksheet, 'Report'); // Add worksheet to workbook

// STEP 5: Write Excel file to disk and confirm completion
>>>>>>> 619a2e6a
XLSX.writeFile(workbook, 'output.xlsx');
console.log('Exported to output.xlsx');<|MERGE_RESOLUTION|>--- conflicted
+++ resolved
@@ -26,69 +26,6 @@
  * @returns {Array} Array of flattened row objects
  */
 function flattenAndDedup(obj, fields, parentKey) {
-<<<<<<< HEAD
-  let ownerSeen = new Map(); // Map to track seen values per owner object
-  
-  function getOwnerKey(o, field) {    // Create a unique key for the owner object based on the field path
-    const parts = field.split('.');
-    
-    // For nested fields, we need to identify the parent object
-    if (parts.length > 1) {
-      // Special handling for personnel fields - they should inherit responder context AND personnel identity
-      if (field.startsWith('responders.personnel.')) {
-        // Find the parent responder's identifying fields AND the personnel's identity
-        const responderFields = ['responders.agency', 'responders.arrivalTime'];
-        const responderContext = {};
-        
-        for (const responderField of responderFields) {
-          const fieldParts = responderField.split('.');
-          let val = o;
-          for (const part of fieldParts) {
-            val = val && val[part];
-          }
-          if (val !== undefined) {
-            responderContext[responderField] = val;
-          }
-        }
-        
-        // Also include personnel name to make each personnel unique
-        const personnelName = o.responders && o.responders.personnel && o.responders.personnel.name;
-        if (personnelName) {
-          responderContext['personnel.name'] = personnelName;
-        }
-        
-        return `responders_personnel_${JSON.stringify(responderContext)}`;
-      }
-      
-      // For parent-level fields (like responders.agency), create unique owner per parent instance
-      if (parts.length === 2 && parts[0] === 'responders') {
-        // For responder-level fields, use the actual responder values to create unique key
-        const responderFields = ['responders.agency', 'responders.arrivalTime'];
-        const responderContext = {};
-        
-        for (const responderField of responderFields) {
-          const fieldParts = responderField.split('.');
-          let val = o;
-          for (const part of fieldParts) {
-            val = val && val[part];
-          }
-          if (val !== undefined) {
-            responderContext[responderField] = val;
-          }
-        }
-        
-        return `responders_${JSON.stringify(responderContext)}`;
-      }
-      
-      // General case for other nested fields
-      return `${parts.slice(0, -1).join('.')}_general`;
-    }
-    
-    // For top-level fields, use the incident as owner
-    return 'root';
-  }
-  function recurse(o, parent = {}, parentValue = null, depth = 0, processedResponders = false) {
-=======
   // Track seen values for deduplication within each parent group
   let seen = {};
   
@@ -101,53 +38,12 @@
    */
   function recurse(o, parent = {}, parentValue = null) {
     // Initialize deduplication tracking when starting a new parent group
->>>>>>> 619a2e6a
     if (parentValue === null && o[parentKey]) {
       ownerSeen.clear(); // Reset for each parent group
       parentValue = o[parentKey];
     }
-<<<<<<< HEAD
-
-    // Special handling for responders array to ensure proper personnel association
-    // Only process responders once per incident, not for each array context
-    if (o.responders && Array.isArray(o.responders) && depth === 0 && !processedResponders) {
-      let allRows = [];
-      
-      // Process each responder independently
-      for (const responder of o.responders) {
-        const responderObj = { ...o, responders: responder };
-        
-        // If responder has personnel, process each personnel
-        if (responder.personnel && Array.isArray(responder.personnel)) {
-          for (const person of responder.personnel) {
-            const personnelObj = {
-              ...responderObj,
-              responders: {
-                ...responder,
-                personnel: person
-              }
-            };
-            allRows.push(...recurse(personnelObj, parent, parentValue, depth + 1, true));
-          }
-        } else {
-          // No personnel, just process responder
-          allRows.push(...recurse(responderObj, parent, parentValue, depth + 1, true));
-        }
-      }
-      
-      // Also process other arrays in the same context
-      const objWithoutResponders = { ...o };
-      delete objWithoutResponders.responders;
-      allRows.push(...recurse(objWithoutResponders, parent, parentValue, depth, true));
-      
-      return allRows;
-    }
-
-    // Find first non-responder array in fields
-=======
     
     // MAIN ALGORITHM: Find and expand the first array encountered in the field paths
->>>>>>> 619a2e6a
     for (const field of fields) {
       if (field.startsWith('responders.') && (depth === 0 || processedResponders)) continue; // Skip responder fields when already processed
       
@@ -166,29 +62,6 @@
       // ARRAY EXPANSION: If an array is found, create multiple rows (one per array item)
       if (Array.isArray(ref)) {
         return ref.flatMap(item => {
-<<<<<<< HEAD
-          let newObj = { ...o }; // Create a clean copy
-          let target = newObj;
-          
-          // Navigate to the parent of the array and replace it with the item
-          for (let k = 0; k < arrIdx - 1; k++) {
-            if (!target[parts[k]]) target[parts[k]] = {};
-            target = target[parts[k]];
-          }
-          
-          if (arrIdx > 0) {
-            target[parts[arrIdx - 1]] = item;
-          } else {
-            newObj = item;
-          }
-          
-          return recurse(newObj, parent, parentValue, depth + 1, processedResponders);
-        });
-      }
-    }
-
-    // No arrays left, output a row with owner-based deduplication
-=======
           // Create a new object with the array item substituted
           let newObj = o, target = newObj;
           for (let k = 0; k < arrIdx - 1; k++) target = target[parts[k]];
@@ -198,7 +71,6 @@
         });
       }
     }    // ROW GENERATION: No more arrays found, create a single row with deduplication
->>>>>>> 619a2e6a
     const row = { ...parent };
     for (const field of fields) {
       // Extract value using dot notation path traversal
@@ -209,121 +81,6 @@
       // Handle array values by joining them into a comma-separated string
       if (Array.isArray(value)) value = value.join(', ');
       
-<<<<<<< HEAD
-      if (value) {
-        const ownerKey = getOwnerKey(o, field);
-        const fieldKey = `${ownerKey}_${field}`;
-        
-        if (!ownerSeen.has(fieldKey)) {
-          ownerSeen.set(fieldKey, new Set());
-        }
-          const seenValues = ownerSeen.get(fieldKey);
-        
-        // Special handling for responder fields - show only once per responder
-        if (field === 'responders.agency' || field === 'responders.arrivalTime') {
-          const shouldShow = !seenValues.has(value);
-          row[field] = shouldShow ? value : '';
-          if (shouldShow) seenValues.add(value);
-        }
-        // For personnel fields, always show (they're unique per personnel due to owner key)
-        else if (field.startsWith('responders.personnel.')) {
-          const shouldShow = !seenValues.has(value);
-          row[field] = shouldShow ? value : '';
-          if (shouldShow) {
-            seenValues.add(value);
-            // When showing personnel, ensure responder context is available in this row
-            const responderFields = ['responders.agency', 'responders.arrivalTime'];
-            for (const responderField of responderFields) {
-              const fieldParts = responderField.split('.');
-              let responderValue = o;
-              for (const part of fieldParts) responderValue = responderValue && responderValue[part];
-              if (responderValue && !row[responderField]) {
-                row[responderField] = responderValue;
-              }
-            }
-          }
-        }
-        // For all other fields, apply normal deduplication
-        else {
-          const shouldShow = !seenValues.has(value);
-          row[field] = shouldShow ? value : '';
-          if (shouldShow) seenValues.add(value);
-        }
-      } else {
-        row[field] = value ?? '';
-      }
-    }
-    return [row];
-  }
-  
-  return recurse(obj);
-}
-
-// Consolidates personnel from the same responder into single rows
-function consolidateResponderPersonnel(rows, fields) {
-  const responderGroups = new Map();
-  const consolidatedRows = [];
-  const usedRows = new Set();
-  
-  // Group rows by responder signature
-  for (let i = 0; i < rows.length; i++) {
-    const row = rows[i];
-    const responderSig = `${row['responders.agency'] || ''}_${row['responders.arrivalTime'] || ''}`;
-    
-    if (responderSig && responderSig !== '_' && row['responders.personnel.name']) {
-      if (!responderGroups.has(responderSig)) {
-        responderGroups.set(responderSig, []);
-      }
-      responderGroups.get(responderSig).push({ index: i, row });
-    }
-  }
-  
-  // Process each responder group
-  for (const [responderSig, rowGroup] of responderGroups.entries()) {
-    if (rowGroup.length <= 1) continue; // Only consolidate if multiple personnel
-    
-    // Create consolidated row with all personnel from this responder
-    const baseRow = { ...rowGroup[0].row };
-    const personnelNames = [];
-    const personnelRoles = [];
-    
-    for (const { row } of rowGroup) {
-      if (row['responders.personnel.name']) {
-        personnelNames.push(row['responders.personnel.name']);
-      }
-      if (row['responders.personnel.role']) {
-        personnelRoles.push(row['responders.personnel.role']);
-      }
-      usedRows.add(rowGroup.find(g => g.row === row)?.index);
-    }
-      // Combine personnel data
-    if (personnelNames.length > 0) {
-      baseRow['responders.personnel.name'] = personnelNames.join(', ');
-    }
-    if (personnelRoles.length > 0) {
-      // Remove duplicate roles
-      const uniqueRoles = [...new Set(personnelRoles)];
-      baseRow['responders.personnel.role'] = uniqueRoles.join(', ');
-    }
-    
-    consolidatedRows.push(baseRow);
-    
-    // Mark all rows in this group as used
-    for (const { index } of rowGroup) {
-      usedRows.add(index);
-    }
-  }
-  
-  // Add all non-consolidated rows
-  for (let i = 0; i < rows.length; i++) {
-    if (!usedRows.has(i)) {
-      consolidatedRows.push(rows[i]);
-    }
-  }
-  
-  return consolidatedRows;
-}
-=======
       // DEDUPLICATION LOGIC: Track seen values per field within each parent group
       if (!seen[field]) seen[field] = new Set();
       // Set empty string if value was already seen, otherwise use the value
@@ -345,7 +102,6 @@
  * @param {string} parentKey - Key used to group rows for merging
  * @returns {Array} Array of merged row objects
  */
->>>>>>> 619a2e6a
 function mergeRowsByParent(rows, fields, parentKey) {
   // GROUP ROWS: Organize rows by their parent key value
   const grouped = rows.reduce((acc, row) => {
@@ -354,267 +110,6 @@
     return acc;
   }, {});
   
-<<<<<<< HEAD
-  return Object.values(grouped).flatMap(groupRows => {
-    const used = Array(groupRows.length).fill(false);
-    const merged = [];
-    
-    // Helper function to get parent object context for a field
-    function getParentContext(row, field) {
-      const parts = field.split('.');
-      const context = {};
-      
-      // For nested fields, extract parent object identifiers
-      if (parts.length > 1) {
-        const parentPath = parts.slice(0, -1).join('.');
-        
-        // Get all fields that belong to the same parent object
-        const siblingFields = fields.filter(f => f.startsWith(parentPath + '.'));
-        
-        // Create a signature for this parent object based on its field values
-        for (const siblingField of siblingFields) {
-          const value = row[siblingField];
-          if (value) {
-            context[siblingField] = value;
-          }
-        }
-      }
-      
-      return JSON.stringify(context);
-    }
-      // Helper function to check if two rows have conflicting parent contexts
-    function hasConflictingParentContext(row1, row2, field) {
-      const parts = field.split('.');
-      if (parts.length <= 1) return false; // Top-level fields don't have parent conflicts
-      
-      // For responder personnel fields, we need to check responder-level compatibility
-      if (field.startsWith('responders.personnel.')) {
-        // Check if either row has responder agency/arrival time that conflicts
-        const agencies = [row1['responders.agency'], row2['responders.agency']].filter(x => x);
-        const arrivalTimes = [row1['responders.arrivalTime'], row2['responders.arrivalTime']].filter(x => x);
-        
-        // If both have agency values but they're different, conflict
-        if (agencies.length === 2 && agencies[0] !== agencies[1]) {
-          return true;
-        }
-        
-        // If both have arrival times but they're different, conflict
-        if (arrivalTimes.length === 2 && arrivalTimes[0] !== arrivalTimes[1]) {
-          return true;
-        }
-        
-        // If one row has responder context and the other doesn't, we need to be careful
-        // Don't merge personnel from different responder contexts
-        const row1HasResponderContext = row1['responders.agency'] || row1['responders.arrivalTime'];
-        const row2HasResponderContext = row2['responders.agency'] || row2['responders.arrivalTime'];
-        
-        if (row1HasResponderContext && row2HasResponderContext) {
-          // Both have some responder context, check if they're compatible
-          if (row1['responders.agency'] && row2['responders.agency'] && 
-              row1['responders.agency'] !== row2['responders.agency']) {
-            return true;
-          }
-          if (row1['responders.arrivalTime'] && row2['responders.arrivalTime'] && 
-              row1['responders.arrivalTime'] !== row2['responders.arrivalTime']) {
-            return true;
-          }
-        } else if (row1HasResponderContext || row2HasResponderContext) {
-          // Only one has responder context - don't merge different responder personnel
-          return true;
-        }
-      }
-      
-      // General parent context check for other fields
-      const parentPath = parts.slice(0, -1).join('.');
-      const siblingFields = fields.filter(f => f.startsWith(parentPath + '.'));
-      
-      // Check if both rows have values for sibling fields with different values
-      for (const siblingField of siblingFields) {
-        const value1 = row1[siblingField];
-        const value2 = row2[siblingField];
-        
-        // If both have values but they're different, there's a conflict
-        if (value1 && value2 && value1 !== value2) {
-          return true;
-        }
-      }
-      
-      return false;
-    }    // Sort rows to prioritize merging personnel from same responder
-    groupRows.sort((a, b) => {
-      // First priority: rows with more non-empty fields
-      const aCount = fields.filter(f => a[f]).length;
-      const bCount = fields.filter(f => b[f]).length;
-      if (aCount !== bCount) return bCount - aCount;
-      
-      // Second priority: group personnel from same responder together
-      const aResponder = `${a['responders.agency'] || ''}_${a['responders.arrivalTime'] || ''}`;
-      const bResponder = `${b['responders.agency'] || ''}_${b['responders.arrivalTime'] || ''}`;
-      return aResponder.localeCompare(bResponder);
-    });// Helper function to check if a row is primarily personnel-focused
-    function isPersonnelRow(row) {
-      const personnelFields = fields.filter(f => f.startsWith('responders.personnel.'));
-      const nonPersonnelFields = fields.filter(f => !f.startsWith('responders.personnel.') && !f.startsWith('responders.agency') && !f.startsWith('responders.arrivalTime'));
-      
-      const personnelCount = personnelFields.filter(f => row[f]).length;
-      const nonPersonnelCount = nonPersonnelFields.filter(f => row[f]).length;
-      
-      // A row is personnel-focused if it has personnel data but little other data
-      return personnelCount > 0 && nonPersonnelCount <= 3; // Allow some basic incident fields
-    }
-      // Helper function to check if two rows can be merged based on responder context
-    function canMergeResponderRows(row1, row2) {
-      // Check if they have compatible responder context
-      const responderFields = ['responders.agency', 'responders.arrivalTime'];
-      
-      // If both rows have responder context, it must match
-      for (const field of responderFields) {
-        const val1 = row1[field];
-        const val2 = row2[field];
-        
-        if (val1 && val2 && val1 !== val2) {
-          return false; // Conflicting responder context
-        }
-      }
-      
-      // If both rows have personnel, they must be different people
-      if (row1['responders.personnel.name'] && row2['responders.personnel.name']) {
-        if (row1['responders.personnel.name'] === row2['responders.personnel.name']) {
-          return false; // Same person, don't merge (would create duplicate)
-        }
-      }
-      
-      // Special case: if one row has personnel and the other doesn't, but they share responder context,
-      // we can merge them into a single row showing the responder info once
-      return true;
-    }
-    
-    // Helper function to get responder context signature
-    function getResponderSignature(row) {
-      return `${row['responders.agency'] || ''}_${row['responders.arrivalTime'] || ''}`;
-    }
-    
-    // Helper function to check if two personnel rows are duplicates
-    function arePersonnelDuplicates(row1, row2) {
-      if (!isPersonnelRow(row1) || !isPersonnelRow(row2)) return false;
-      
-      // Check if they have the same personnel and responder context
-      const personnelFields = ['responders.personnel.name', 'responders.personnel.role'];
-      const responderFields = ['responders.agency', 'responders.arrivalTime'];
-      
-      for (const field of [...personnelFields, ...responderFields]) {
-        if (row1[field] !== row2[field]) return false;
-      }
-      
-      return true;
-    }    for (let i = 0; i < groupRows.length; i++) {
-      if (used[i]) continue;
-      
-      let row = { ...groupRows[i] };
-      used[i] = true;
-      
-      // Check if this is a personnel row that might be a duplicate
-      if (isPersonnelRow(row)) {
-        // Look for exact duplicates and mark them as used
-        for (let k = i + 1; k < groupRows.length; k++) {
-          if (used[k]) continue;
-          if (arePersonnelDuplicates(row, groupRows[k])) {
-            used[k] = true; // Mark duplicate as used
-          }
-        }
-      }
-      
-      // Get the responder signature for this row
-      const currentResponderSig = getResponderSignature(row);
-      
-      // Try to merge with other rows, prioritizing same responder context
-      const candidates = [];
-      for (let j = i + 1; j < groupRows.length; j++) {
-        if (used[j]) continue;
-        
-        const candidateRow = groupRows[j];
-        const candidateResponderSig = getResponderSignature(candidateRow);
-        
-        // Priority 1: Same responder context (higher priority)
-        const sameResponder = currentResponderSig && candidateResponderSig && 
-                              currentResponderSig === candidateResponderSig;
-        
-        candidates.push({
-          index: j,
-          row: candidateRow,
-          priority: sameResponder ? 1 : 2
-        });
-      }
-      
-      // Sort candidates by priority (same responder first)
-      candidates.sort((a, b) => a.priority - b.priority);
-      
-      // Try to merge with candidates in priority order
-      for (const candidate of candidates) {
-        if (used[candidate.index]) continue;
-        
-        const candidateRow = candidate.row;
-        let canMerge = true;
-        const potentialAdditions = [];
-        
-        // Check each field to see if we can safely merge
-        for (const field of fields) {
-          const candidateValue = candidateRow[field];
-          if (!candidateValue) continue;
-          
-          // If current row already has this field
-          if (row[field]) {
-            // Only allow if values are identical (no conflict)
-            if (row[field] !== candidateValue) {
-              canMerge = false;
-              break;
-            }
-          } else {
-            // Special check for responder-related merging
-            if (field.startsWith('responders.') && !canMergeResponderRows(row, candidateRow)) {
-              canMerge = false;
-              break;
-            }
-            
-            // Check for parent context conflicts
-            if (hasConflictingParentContext(row, candidateRow, field)) {
-              canMerge = false;
-              break;
-            }
-              // Special handling: if both rows have personnel from same responder,
-            // create a consolidated personnel field
-            if (field.startsWith('responders.personnel.') && 
-                getResponderSignature(row) === getResponderSignature(candidateRow) &&
-                getResponderSignature(row) && 
-                row['responders.personnel.name'] && candidateRow['responders.personnel.name'] &&
-                row['responders.personnel.name'] !== candidateRow['responders.personnel.name']) {
-              
-              // Merge personnel from same responder into a combined field
-              if (field === 'responders.personnel.name') {
-                potentialAdditions.push({ 
-                  field, 
-                  value: `${row[field]}, ${candidateValue}` 
-                });
-              } else if (field === 'responders.personnel.role') {
-                potentialAdditions.push({ 
-                  field, 
-                  value: `${row[field]}, ${candidateValue}` 
-                });
-              }
-              continue;
-            }
-            
-            potentialAdditions.push({ field, value: candidateValue });
-          }
-        }
-        
-        // Only merge if no conflicts and we have something to add
-        if (canMerge && potentialAdditions.length > 0) {
-          for (const addition of potentialAdditions) {
-            row[addition.field] = addition.value;
-          }
-          used[candidate.index] = true;
-=======
   // MERGE LOGIC: Process each group independently
   return Object.values(grouped).flatMap(groupRows => {
     // Track which rows have been merged to avoid duplicates
@@ -637,7 +132,6 @@
           // MERGE OPERATION: Copy non-empty fields from compatible row
           for (const f of fields) if (!row[f]) row[f] = groupRows[j][f];
           used[j] = true;
->>>>>>> 619a2e6a
         }
       }
       
@@ -653,50 +147,6 @@
 // STEP 1: Read and parse input JSON data
 const inputData = JSON.parse(fs.readFileSync('input.json', 'utf8'));
 
-<<<<<<< HEAD
-// Process each incident and track stats
-let totalRowsBeforeMerge = 0;
-let allRows = [];
-
-for (const item of inputData) {
-  console.log(`\n=== Processing Incident ${item.incidentId} ===`);
-  const flattenedRows = flattenAndDedup(item, FIELDS, 'incidentId');
-  totalRowsBeforeMerge += flattenedRows.length;
-  
-  console.log(`Flattened rows for ${item.incidentId}:`);
-  flattenedRows.forEach((row, idx) => {
-    const nonEmptyFields = FIELDS.filter(f => row[f]).map(f => `${f}:${row[f]}`);
-    console.log(`  Row ${idx + 1}: ${nonEmptyFields.join(', ')}`);
-  });
-  // First consolidate personnel from same responder
-  const consolidatedRows = consolidateResponderPersonnel(flattenedRows, FIELDS);
-  
-  const mergedRows = mergeRowsByParent(consolidatedRows, FIELDS, 'incidentId');
-  
-  // Filter out completely empty rows
-  const filteredRows = mergedRows.filter(row => 
-    FIELDS.some(field => row[field] && row[field].toString().trim() !== '')
-  );
-  
-  allRows.push(...filteredRows);
-  
-  console.log(`Merged rows for ${item.incidentId}:`);
-  filteredRows.forEach((row, idx) => {
-    const nonEmptyFields = FIELDS.filter(f => row[f]).map(f => `${f}:${row[f]}`);
-    console.log(`  Merged Row ${idx + 1}: ${nonEmptyFields.join(', ')}`);
-  });
-  
-  console.log(`${item.incidentId}: ${flattenedRows.length} rows before merge, ${filteredRows.length} rows after merge`);
-}
-
-console.log(`\nTotal: ${totalRowsBeforeMerge} rows before merge, ${allRows.length} rows after merge`);
-console.log(`Merge efficiency: ${((totalRowsBeforeMerge - allRows.length) / totalRowsBeforeMerge * 100).toFixed(1)}% reduction`);
-
-const rows = [FIELDS, ...allRows.map(row => FIELDS.map(f => row[f] ?? ''))];
-const worksheet = XLSX.utils.aoa_to_sheet(rows);
-const workbook = XLSX.utils.book_new();
-XLSX.utils.book_append_sheet(workbook, worksheet, 'Report');
-=======
 // STEP 2: Process each item in the input data through the complete pipeline
 // - Flatten nested structures and handle arrays
 // - Deduplicate values within parent groups  
@@ -722,6 +172,5 @@
 XLSX.utils.book_append_sheet(workbook, worksheet, 'Report'); // Add worksheet to workbook
 
 // STEP 5: Write Excel file to disk and confirm completion
->>>>>>> 619a2e6a
 XLSX.writeFile(workbook, 'output.xlsx');
 console.log('Exported to output.xlsx');